#############################################################################
#  This is free software: you can redistribute it and/or modify
#  it under the terms of the GNU General Public License as published by
#  the Free Software Foundation, either version 3 of the License, or any
#  later version.
#  The software is distributed in the hope that it will be useful,
#  but WITHOUT ANY WARRANTY; without even the implied warranty of
#  MERCHANTABILITY or FITNESS FOR A PARTICULAR PURPOSE.  See the
#  GNU General Public License for more details.
#  You should have received a copy of the GNU General Public License,
#  along with the software. If not, see <http://www.gnu.org/licenses/>.
#  see http://www.gnu.org/licenses/.
#
#  Copyright 2017, Willem L, Kuylen E, Stijven S & Broeckhove J
#############################################################################


#============================================================================
# Build & install the (OpenMP enabled if OpenMP available) executable.
#============================================================================
set( EXEC       gtester     )
set( SRC
		AliasTest.cpp
		CheckPointTest.cpp
		BatchRuns.cpp
		GeoPosition.cpp
		main.cpp
		ParallelTest.cpp
		ParsePopulationModel.cpp
		ParseSimulationConfig.cpp
		ParseTravelConfig.cpp
		PopulationGeneration.cpp
		RunSimulator.cpp
		TravelModelGraph.cpp
)

<<<<<<< HEAD
if ( MPI_FOUND )
	set( SRC ${SRC} MpiTests.cpp )
endif()

if( Poco_FOUND )
	set( SRC ${SRC} HTTPProtoTest.cpp)
endif()

=======
>>>>>>> 1631eeb0
add_executable(${EXEC}   ${SRC} $<TARGET_OBJECTS:libstride> $<TARGET_OBJECTS:trng>)
target_link_libraries( ${EXEC}    ${LIBS} gtest pthread)
install(TARGETS ${EXEC}  DESTINATION   ${BIN_INSTALL_LOCATION})

#============================================================================
# Define tests.
#============================================================================
add_test( NAME  ${EXEC}_default
		WORKING_DIRECTORY  ${TESTS_DIR}
		COMMAND   ${CMAKE_INSTALL_PREFIX}/${BIN_INSTALL_LOCATION}/${EXEC}
			--gtest_filter=*default*  --gtest_output=xml:gtester_default.xml
)

add_test( NAME  ${EXEC}_all
        WORKING_DIRECTORY  ${TESTS_DIR}
		COMMAND   ${CMAKE_INSTALL_PREFIX}/${BIN_INSTALL_LOCATION}/${EXEC}
		    --gtest_output=xml:gtester_all.xml
)

#============================================================================
# Clean up.
#============================================================================
unset( EXEC      )
unset( SRC       )

#############################################################################<|MERGE_RESOLUTION|>--- conflicted
+++ resolved
@@ -34,17 +34,10 @@
 		TravelModelGraph.cpp
 )
 
-<<<<<<< HEAD
 if ( MPI_FOUND )
 	set( SRC ${SRC} MpiTests.cpp )
 endif()
 
-if( Poco_FOUND )
-	set( SRC ${SRC} HTTPProtoTest.cpp)
-endif()
-
-=======
->>>>>>> 1631eeb0
 add_executable(${EXEC}   ${SRC} $<TARGET_OBJECTS:libstride> $<TARGET_OBJECTS:trng>)
 target_link_libraries( ${EXEC}    ${LIBS} gtest pthread)
 install(TARGETS ${EXEC}  DESTINATION   ${BIN_INSTALL_LOCATION})
