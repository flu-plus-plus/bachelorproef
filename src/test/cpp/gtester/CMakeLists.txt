--- conflicted
+++ resolved
@@ -23,12 +23,9 @@
 		main.cpp
 		BatchRuns.cpp
 		ParsePopulationModel.cpp
-<<<<<<< HEAD
 		AliasTest.cpp
-=======
 		ParseSimulationConfig.cpp
 		MpiTests.cpp
->>>>>>> 7f0f100b
 )
 
 if( AWESOMIUM_FOUND )
