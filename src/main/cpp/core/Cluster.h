--- conflicted
+++ resolved
@@ -57,24 +57,11 @@
 	/// Return the type of this cluster.
 	ClusterType GetClusterType() const { return m_cluster_type; }
 
-<<<<<<< HEAD
 	/// Get basic contact rate in this cluster.
-	double GetContactRate(unsigned int age) const
+	double GetContactRate(const Person* p) const
 	{
-		return g_profiles.at(ToSizeType(m_cluster_type))[EffectiveAge(age)] / m_members.size();;
+		return g_profiles.at(ToSizeType(m_cluster_type))[EffectiveAge(p->GetAge())] / m_members.size();;
 	}
-=======
-        /// Get basic contact rate in this cluster.
-        double GetContactRate(const Person* p) const
-        {
-                double rate = 1.0;
-                if (m_cluster_type != ClusterType::Household) {
-                        rate = m_profile[EffectiveAge(p->GetAge())] / m_members.size();
-                        rate = (m_cluster_type == ClusterType::Work) ? rate * 1.7 : rate;
-                }
-                return rate;
-        }
->>>>>>> 5424953e
 
 public:
         /// Add contact profile.
