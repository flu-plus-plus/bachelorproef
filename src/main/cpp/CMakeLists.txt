#############################################################################
#  This file is part of the Stride software.
#  It is free software: you can redistribute it and/or modify
#  it under the terms of the GNU General Public License as published by
#  the Free Software Foundation, either version 3 of the License, or any
#  later version.
#  The software is distributed in the hope that it will be useful,
#  but WITHOUT ANY WARRANTY; without even the implied warranty of
#  MERCHANTABILITY or FITNESS FOR A PARTICULAR PURPOSE.  See the
#  GNU General Public License for more details.
#  You should have received a copy of the GNU General Public License,
#  along with the software. If not, see <http://www.gnu.org/licenses/>.
#  see http://www.gnu.org/licenses/.
#
#  Copyright 2016, Willem L, Kuylen E & Broeckhove J
#############################################################################

#============================================================================
# Sources.
#============================================================================
set(LIB_SRC
#---
    calendar/Calendar.cpp
#---
    core/Cluster.cpp
    core/ClusterType.cpp
    core/ContactProfile.cpp
    core/Disease.cpp
    core/DiseaseProfile.cpp
    core/Health.cpp
    core/Infector.cpp
    core/LogMode.cpp
#---
<<<<<<< HEAD
	output/CasesFile.cpp
	output/PersonFile.cpp
	output/SummaryFile.cpp
#---
=======
    output/CasesFile.cpp
    output/PersonFile.cpp
    output/SummaryFile.cpp
#---	
>>>>>>> 7f0f100b
    pop/Person.cpp
    pop/PopulationBuilder.cpp
    pop/PopulationGenerator.cpp
    pop/PopulationModel.cpp
#---
    sim/run_stride.cpp
    sim/SimulationConfig.cpp
    sim/Simulator.cpp
    sim/SimulatorBuilder.cpp
#---
    util/InstallDirs.cpp
)

if( AWESOMIUM_FOUND )
    set(LIB_SRC ${LIB_SRC} viz/prototype.cpp)
endif()

set(MAIN_SRC
    sim/main.cpp
)

#============================================================================
# Build & install the (OpenMP enabled if OpenMP available) executable.
#============================================================================
add_library(libstride  OBJECT  ${LIB_SRC})
#target_compile_options(libstride PUBLIC "-flto")
#
add_executable(stride  ${MAIN_SRC} $<TARGET_OBJECTS:libstride> $<TARGET_OBJECTS:trng>)
#target_compile_options(stride PUBLIC "-flto")
#
target_link_libraries(stride ${LIBS})
#set_target_properties(stride PROPERTIES LINK_FLAGS_RELEASE "-flto")
install(TARGETS stride  DESTINATION   ${BIN_INSTALL_LOCATION})

#============================================================================
# Clean up.
#============================================================================
unset(LIB_SRC)
unset(MAIN_SRC)

#############################################################################<|MERGE_RESOLUTION|>--- conflicted
+++ resolved
@@ -31,17 +31,14 @@
     core/Infector.cpp
     core/LogMode.cpp
 #---
-<<<<<<< HEAD
 	output/CasesFile.cpp
 	output/PersonFile.cpp
 	output/SummaryFile.cpp
 #---
-=======
     output/CasesFile.cpp
     output/PersonFile.cpp
     output/SummaryFile.cpp
 #---	
->>>>>>> 7f0f100b
     pop/Person.cpp
     pop/PopulationBuilder.cpp
     pop/PopulationGenerator.cpp
