--- conflicted
+++ resolved
@@ -52,15 +52,12 @@
     alias/Alias.cpp
 )
 
-<<<<<<< HEAD
 if( HDF5_FOUND AND NOT STRIDE_FORCE_NO_HDF5 )
     set(LIB_SRC ${LIB_SRC} 
         checkpoint/CheckPoint.cpp
     )
 endif()
 
-=======
->>>>>>> 7c725e40
 set(MAIN_SRC
     sim/main.cpp
 )
