--- conflicted
+++ resolved
@@ -10,32 +10,18 @@
 namespace stride {
 namespace multiregion {
 
-RegionTravel::RegionTravel(
-    RegionId region_id, const std::string& region_population_path,
-    const std::string& region_geodistribution_profile_path, const std::string& region_reference_households_path)
-    : region_id(region_id), region_population_path(region_population_path),
-      region_geodistribution_profile_path(region_geodistribution_profile_path),
-      region_reference_households_path(region_reference_households_path), travel_fraction(0.0),
+RegionTravel::RegionTravel(RegionId region_id, const std::string& region_population_path)
+    : region_id(region_id), region_population_path(region_population_path), travel_fraction(0.0),
       all_airports(std::make_shared<std::vector<AirportRef>>())
 {
 }
 
 RegionTravel::RegionTravel(
-<<<<<<< HEAD
-    RegionId region_id, const std::string& region_population_path,
-    const std::string& region_geodistribution_profile_path, const std::string& region_reference_households_path,
-    double travel_fraction, const std::shared_ptr<const std::vector<AirportRef>>& all_airports)
-    : region_id(region_id), region_population_path(region_population_path),
-      region_geodistribution_profile_path(region_geodistribution_profile_path),
-      region_reference_households_path(region_reference_households_path), travel_fraction(travel_fraction),
-      all_airports(all_airports)
-=======
     RegionId region_id, const std::string& region_population_path, double travel_fraction,
     std::size_t min_travel_duration, std::size_t max_travel_duration,
     const std::shared_ptr<const std::vector<AirportRef>>& all_airports)
     : region_id(region_id), region_population_path(region_population_path), travel_fraction(travel_fraction),
       min_travel_duration(min_travel_duration), max_travel_duration(max_travel_duration), all_airports(all_airports)
->>>>>>> 341922ae
 {
 	for (const auto& airport : *all_airports) {
 		if (airport->region_id == region_id) {
@@ -140,24 +126,13 @@
 
 		const auto& region = region_pair.second;
 		auto region_population_path = region.get<std::string>("<xmlattr>.population_file");
-		auto region_geodistribution_profile_path =
-		    region.get<std::string>("<xmlattr>.geodistribution_profile", "");
-		auto region_reference_households_path = region.get<std::string>("<xmlattr>.reference_households", "");
 		auto region_travel_fraction = region.get<double>("<xmlattr>.travel_fraction");
-<<<<<<< HEAD
-		results.push_back(
-		    std::make_shared<RegionTravel>(
-			region_id, region_population_path, region_geodistribution_profile_path,
-			region_reference_households_path, region_travel_fraction, airport_list));
-=======
 		results.push_back(std::make_shared<RegionTravel>(
 		    region_id, region_population_path, region_travel_fraction, min_trip_duration, max_trip_duration,
 		    airport_list));
->>>>>>> 341922ae
 		region_id++;
 	}
 	return std::move(results);
 }
-
-} // namespace
-} // namespace+}
+}