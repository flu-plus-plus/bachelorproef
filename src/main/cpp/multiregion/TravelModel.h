--- conflicted
+++ resolved
@@ -58,34 +58,19 @@
 public:
 	/// Creates a travel model for a single region. This constructor will build
 	/// a model where no inter-region travel whatsoever occurs.
-	RegionTravel(
-	    RegionId region_id, const std::string& region_population_path,
-	    const std::string& region_geodistribution_profile_path,
-	    const std::string& region_reference_households_path);
+	RegionTravel(RegionId region_id, const std::string& region_population_path);
 
 	/// Creates a travel model for a single region.
 	RegionTravel(
-<<<<<<< HEAD
-	    RegionId region_id, const std::string& region_population_path,
-	    const std::string& region_geodistribution_profile_path, const std::string& region_reference_households_path,
-	    double travel_fraction, const std::shared_ptr<const std::vector<AirportRef>>& all_airports);
-=======
 	    RegionId region_id, const std::string& region_population_path, double travel_fraction,
 	    std::size_t min_travel_duration, std::size_t max_travel_duration,
 	    const std::shared_ptr<const std::vector<AirportRef>>& all_airports);
->>>>>>> 341922ae
 
 	/// Gets the region id for the region this data structure represents.
 	RegionId GetRegionId() const { return region_id; }
 
 	/// Gets the path of the population file for this region.
 	std::string GetRegionPopulationPath() const { return region_population_path; }
-
-	/// Gets the path of the geodistribution profile file for this region.
-	std::string GetRegionGeodistributionProfilePath() const { return region_geodistribution_profile_path; }
-
-	/// Gets the path of the geodistribution profile file for this region.
-	std::string GetRegionReferenceHouseholdsPath() const { return region_reference_households_path; }
 
 	/// Gets the fraction of people in the region who travel by plane on any given day.
 	double GetTravelFraction() const { return travel_fraction; }
@@ -116,8 +101,6 @@
 private:
 	RegionId region_id;
 	std::string region_population_path;
-	std::string region_geodistribution_profile_path;
-	std::string region_reference_households_path;
 	double travel_fraction;
 	std::size_t min_travel_duration;
 	std::size_t max_travel_duration;
