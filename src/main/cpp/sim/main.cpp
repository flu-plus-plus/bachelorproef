/*
 *  This is free software: you can redistribute it and/or modify it
 *  under the terms of the GNU General Public License as published by
 *  the Free Software Foundation, either version 3 of the License, or
 *  any later version.
 *  The software is distributed in the hope that it will be useful,
 *  but WITHOUT ANY WARRANTY; without even the implied warranty of
 *  MERCHANTABILITY or FITNESS FOR A PARTICULAR PURPOSE.  See the
 *  GNU General Public License for more details.
 *  You should have received a copy of the GNU General Public License
 *  along with the software. If not, see <http://www.gnu.org/licenses/>.
 *
 *  Copyright 2017, Willem L, Kuylen E, Stijven S, Broeckhove J
 *  Aerts S, De Haes C, Van der Cruysse J & Van Hauwe L
 */

/**
 * @file
 * Main program: command line handling.
 */

#include "run_stride.h"

#include <exception>
#include <iostream>
#include <tclap/CmdLine.h>
#include "util/Signals.h"
<<<<<<< HEAD

=======
>>>>>>> 6f722f7e

using namespace std;
using namespace stride;
using namespace TCLAP;

/// Main program of the stride simulator.
int main(int argc, char** argv)
{
	// Set up a signal handler.
	stride::util::setup_segfault_handler();
<<<<<<< HEAD
=======

>>>>>>> 6f722f7e
	int exit_status = EXIT_SUCCESS;
	try {
		// -----------------------------------------------------------------------------------------
		// Parse command line.
		// -----------------------------------------------------------------------------------------
		CmdLine cmd("stride", ' ', "1.0", false);
		SwitchArg index_case_Arg("r", "r0", "R0 only", cmd, false);
		ValueArg<string> config_file_Arg(
		    "c", "config", "Config File", false, "./config/run_default.xml", "CONFIGURATION FILE", cmd);
		cmd.parse(argc, argv);

		// -----------------------------------------------------------------------------------------
		// Print output to command line.
		// -----------------------------------------------------------------------------------------
		print_execution_environment();

		// -----------------------------------------------------------------------------------------
		// Check execution environment.
		// -----------------------------------------------------------------------------------------
		verify_execution_environment();

		// -----------------------------------------------------------------------------------------
		// Run the Stride simulator.
		// -----------------------------------------------------------------------------------------
		run_stride(index_case_Arg.getValue(), config_file_Arg.getValue());
	} catch (exception& e) {
		exit_status = EXIT_FAILURE;
		cerr << "\nEXCEPION THROWN: " << e.what() << endl;
	} catch (...) {
		exit_status = EXIT_FAILURE;
		cerr << "\nEXCEPION THROWN: "
		     << "Unknown exception." << endl;
	}
	return exit_status;
}<|MERGE_RESOLUTION|>--- conflicted
+++ resolved
@@ -25,10 +25,6 @@
 #include <iostream>
 #include <tclap/CmdLine.h>
 #include "util/Signals.h"
-<<<<<<< HEAD
-
-=======
->>>>>>> 6f722f7e
 
 using namespace std;
 using namespace stride;
@@ -39,10 +35,6 @@
 {
 	// Set up a signal handler.
 	stride::util::setup_segfault_handler();
-<<<<<<< HEAD
-=======
-
->>>>>>> 6f722f7e
 	int exit_status = EXIT_SUCCESS;
 	try {
 		// -----------------------------------------------------------------------------------------
